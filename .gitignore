/bin/
/build/
/.classpath
/.project
/target/
.gradle/
.settings/
*.iml
.idea/
/classes/
/_config.yml
*/build/
<<<<<<< HEAD
*/out/
=======
*/out/
*.DS_Store
>>>>>>> 7a64ed00
<|MERGE_RESOLUTION|>--- conflicted
+++ resolved
@@ -10,9 +10,5 @@
 /classes/
 /_config.yml
 */build/
-<<<<<<< HEAD
 */out/
-=======
-*/out/
-*.DS_Store
->>>>>>> 7a64ed00
+*.DS_Store