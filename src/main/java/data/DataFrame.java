--- conflicted
+++ resolved
@@ -24,14 +24,7 @@
 
 package data;
 
-<<<<<<< HEAD
-import java.util.ArrayList;
-import java.util.HashMap;
-import java.util.List;
-import java.util.Map;
-=======
 import java.util.*;
->>>>>>> 6a08a31a
 
 /**
  *
@@ -43,26 +36,8 @@
  */
 public final class DataFrame {
 
-<<<<<<< HEAD
-  private static class ColumnInfo {
-    private final int index;
-    private final Class<?> clazz;
-
-    ColumnInfo(int index, Class<?> clazz) {
-      this.index = index;
-      this.clazz = clazz;
-    }
-  }
-
-  private final List<Column> data;
-  private List<Integer> indices;
-  private List<Class<?>> types;
-  private Map<ColumnInfo, Object> map;
-
-=======
   private final Map<String, ColumnInfo<?>> columnIdMap;
   private final Map<ColumnInfo<?>, Object> columnMap;
->>>>>>> 6a08a31a
 
   /**
    * Create a new empty dataframe.
@@ -80,10 +55,6 @@
    * @param instance the array of data.
    * @param <T> the type of the data in the array.
    */
-<<<<<<< HEAD
-  public DataFrame(final List<Column> data) {
-    this.data = data;
-=======
   public final <T> void add(final String id, final Class<T[]> type, final T[] instance) {
     if (type == null) {
       throw new NullPointerException("The class type was null.");
@@ -91,7 +62,6 @@
     ColumnInfo<T> colInfo = new ColumnInfo<>(id, type);
     columnIdMap.put(id, colInfo);
     columnMap.put(colInfo, instance);
->>>>>>> 6a08a31a
   }
 
   public DataFrame(final List<Column> data, final List<Class<?>> classes) {
@@ -109,10 +79,6 @@
    * @param instance the list of data.
    * @param <T> the type of the data in the list.
    */
-<<<<<<< HEAD
-  public void add(final Column columnData) {
-    this.data.add(columnData);
-=======
   public <T> void add(final String id, Class<T[]> type, List<T> instance) {
     if (type == null) {
       throw new NullPointerException();
@@ -121,7 +87,6 @@
     ColumnInfo<T> colInfo = new ColumnInfo<>(id, type);
     columnIdMap.put(id, colInfo);
     columnMap.put(colInfo, asArray);
->>>>>>> 6a08a31a
   }
 
   /**
@@ -131,13 +96,8 @@
    * @param <T> the type of the data in the column to remove.
    * @return the removed column.
    */
-<<<<<<< HEAD
-  public Column removeColumn(final int i) {
-    return this.data.remove(i);
-=======
   public <T> T[] remove(final String id, Class<T[]> type) {
     return type.cast(this.columnMap.remove(new ColumnInfo<>(id, type)));
->>>>>>> 6a08a31a
   }
 
   /**
@@ -147,28 +107,6 @@
    * @param <T> the type of the data in the column.
    * @return the data in the ith column as a list of the given type.
    */
-<<<<<<< HEAD
-  public Column getColumn(final int i) {
-    return this.data.get(i);
-  }
-
-  /**
-   * Get the ith column of this dataframe as a column of dataType Double.
-   * @param i the index of the column to retrieve;
-   * @return the ith column of this dataframe as a column of dataType Double.
-   */
-  public Column getColumnAsDouble(final int i) {
-    return this.data.get(i).asDouble();
-  }
-
-  /**
-   * Get the ith column of this dataframe as a column of dataType String.
-   * @param i the index of the column to retrieve;
-   * @return the ith column of this dataframe as a column of dataType String.
-   */
-  public Column getColumnAsString(final int i) {
-    return this.data.get(i).asString();
-=======
   public <T> List<T> getList(final String id, final Class<T[]> type) {
     ColumnInfo<T> info = new ColumnInfo<>(id, type);
     T[] column = get(info);
@@ -242,7 +180,6 @@
    */
   public void print() {
     System.out.println(toString());
->>>>>>> 6a08a31a
   }
 
   @Override
@@ -263,19 +200,6 @@
     return result;
   }
 
-<<<<<<< HEAD
-  @Override
-  public String toString() {
-    StringBuilder sb = new StringBuilder();
-    final int nrows = (data.size() > 0)? data.get(0).size() : 0;
-    final int fixedWidth = 15;
-    Column columnData;
-    String s;
-    for (int i = 0; i < data.size(); i++) {
-      s = "Type:" + data.get(i).typeName();
-      sb.append(String.format("%-" + fixedWidth + "." + fixedWidth + "s", s));
-      sb.append("|");
-=======
   public static class ColumnInfo<T> {
 
     private final String columnId;
@@ -284,7 +208,6 @@
     public ColumnInfo(final String columnId, final Class<T[]> clazz) {
       this.columnId = columnId;
       this.clazz = clazz;
->>>>>>> 6a08a31a
     }
 
     @Override
