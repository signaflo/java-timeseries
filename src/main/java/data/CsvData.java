--- conflicted
+++ resolved
@@ -177,84 +177,4 @@
     throw new IllegalArgumentException("A column with the provided column name was not found.");
   }
 
-<<<<<<< HEAD
-  /**
-   * Create a new DataFrame from this CSV data.
-   * @return a new DataFrame.
-   */
-  public DataFrame createDataFrame() {
-    DataFrame df = new DataFrame();
-    if (this.parsedRecords.size() == 0) {
-      return df;
-    }
-    List<List<String>> columns = getColumns();
-    for (List<String> column : columns) {
-      df.add(new Column(column, DataType.STRING));
-    }
-    return df;
-  }
-
-  /**
-   * Create a new FixedDataFrame from this CSV data.
-   * @return a new FixedDataFrame.
-   */
-  public FixedDataFrame createFixedDataFrame() {
-    if (this.parsedRecords.size() == 0) {
-      return new FixedDataFrame(Collections.emptyList());
-    }
-    List<List<String>> columns = getColumns();
-    List<Column> dataFrameColumns = new ArrayList<>(columns.size());
-    for (List<String> column : columns) {
-      dataFrameColumns.add(new Column(column, DataType.STRING));
-    }
-    return new FixedDataFrame(dataFrameColumns);
-  }
-
-  /**
-   * Create a new DataFrame with the given column types from this CSV data.
-   * @param types The column types listed in the same order as the columns in the CSV data.
-   * @return a new DataFrame with the given column types.
-   */
-  public DataFrame createDataFrame(List<DataType> types) {
-    DataFrame df = new DataFrame();
-    if (this.parsedRecords.size() == 0) {
-      return df;
-    }
-    List<List<String>> columns = getColumns();
-    if (types.size() != columns.size()) {
-      throw new IllegalArgumentException("The argument list of classes had length " + types.size()
-          + " while the number of CSV columns was " + columns.size() + ". These two should be equal.");
-    }
-    for (int i = 0; i < columns.size(); i++) {
-      df.add(newDataColumn(columns.get(i), types.get(i)));
-    }
-    return df;
-  }
-
-  /**
-   * Create a new FixedDataFrame with the given column types from this CSV data.
-   * @param types The column types listed in the same order as the columns in the CSV data.
-   * @return a new FixedDataFrame with the given column types.
-   */
-  public FixedDataFrame createFixedDataFrame(List<DataType> types) {
-    if (this.parsedRecords.size() == 0) {
-      return new FixedDataFrame(Collections.emptyList());
-    }
-    List<List<String>> columns = getColumns();
-    List<Column> dataFrameColumns = new ArrayList<>(columns.size());
-    if (types.size() != columns.size()) {
-      throw new IllegalArgumentException("The argument list of classes had length " + types.size()
-          + " while the number of CSV columns was " + columns.size() + ". These two should be equal.");
-    }
-    for (int i = 0; i < columns.size(); i++) {
-      dataFrameColumns.add(newDataColumn(columns.get(i), types.get(i)));
-    }
-    return new FixedDataFrame(dataFrameColumns);
-  }
-
-  private Column newDataColumn(List<String> column, DataType type) {
-    return new Column(column, type);
-  }
-=======
->>>>>>> 6a08a31a
 }